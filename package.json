--- conflicted
+++ resolved
@@ -1,25 +1,7 @@
 {
-<<<<<<< HEAD
-  "name": "metaliq",
-  "version": "0.30.7",
-  "type": "module",
-  "main": "lib/meta.js",
-  "types": "lib/meta.d.ts",
-  "bin": {
-    "metaliq": "bin/cli-es6.js"
-  },
-  "scripts": {
-    "clean": "rm -rf ./lib",
-    "prep-css": "mkdir -p ./lib/css && cp ./node_modules/flatpickr/dist/flatpickr.css ./lib/css/ && cp ./node_modules/choices.js/public/assets/styles/choices.css ./lib/css/",
-    "dev": "npm run clean && npm run prep-css && tsc --watch",
-    "prepare": "npm run clean && npm run prep-css && tsc",
-    "test": "mocha --experimental-specifier-resolution=node -r source-map-support/register ./lib/test/"
-  },
-=======
   "name": "metaliq-monorepo",
   "description": "MetaliQ - A framework for delivering business solutions using MetaModels",
   "version": "1.0.0-beta.49",
->>>>>>> 74e02ee6
   "author": "tstewart@klaudhaus.com",
   "devDependencies": {
     "@types/node": "^16.10.3",
@@ -37,37 +19,6 @@
     "typescript": "^4.7.3"
   },
   "dependencies": {
-<<<<<<< HEAD
-    "@firebase/app-compat": "^0.1.19",
-    "@firebase/app-types": "^0.7.0",
-    "@lit-labs/ssr": "^1.0.0",
-    "@rollup/plugin-commonjs": "^21.0.1",
-    "@rollup/plugin-json": "^4.1.0",
-    "@rollup/plugin-node-resolve": "^13.0.6",
-    "@rollup/plugin-virtual": "^2.0.3",
-    "@types/express": "^4.17.13",
-    "@web/dev-server": "^0.1.25",
-    "apollo-server-cloud-functions": "3.5.0",
-    "apollo-server-express": "3.5.0",
-    "choices.js": "10.1.0",
-    "clean-css": "^4.2.3",
-    "commander": "^8.2.0",
-    "express": "4.17.1",
-    "firebase-admin": "^10.0.1",
-    "firebase-functions": "^3.16.0",
-    "flatpickr": "4.6.9",
-    "flatted": "^3.2.2",
-    "fs-extra": "^10.0.0",
-    "graphql": "^16.3.0",
-    "mime-types": "^2.1.33",
-    "minify-html-literals": "^1.3.5",
-    "path-to-regexp": "^6.2.0",
-    "rollup": "^2.58.0",
-    "rollup-plugin-ignore": "^1.0.10",
-    "rollup-plugin-minify-html-literals": "^1.2.6",
-    "terser": "^5.9.0",
-    "ts-dedent": "^2.2.0"
-=======
     "@metaliq/publication": "workspace:*",
     "@metaliq/web-page-app": "workspace:*",
     "metaliq": "workspace:*"
@@ -86,6 +37,5 @@
     "publish-beta": "pnpm publish -r --tag beta --access public",
     "reinstall": "npm run clean-node-modules && pnpm install -r --prefer-offline",
     "test": "mocha --experimental-specifier-resolution=node -r source-map-support/register ./lib/test/"
->>>>>>> 74e02ee6
   }
 }