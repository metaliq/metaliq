{
  "name": "metaliq-monorepo",
  "description": "MetaliQ - A framework for delivering business solutions using MetaModels",
  "version": "1.0.0-beta.52",
  "author": "tstewart@klaudhaus.com",
  "devDependencies": {
<<<<<<< HEAD
    "@types/node": "^16.10.3",
    "@typescript-eslint/eslint-plugin": "^4.4.0",
    "@typescript-eslint/parser": "^4.0.0",
    "eslint": "^7.10.0",
    "eslint-config-standard-with-typescript": "^21.0.1",
    "eslint-plugin-import": "^2.22.1",
    "eslint-plugin-node": "^11.1.0",
    "eslint-plugin-promise": "^4.2.1",
    "madge": "^5.0.1",
    "source-map-support": "^0.5.21",
    "syncpack": "^8.2.4",
    "typedoc": "^0.23.25",
    "typedoc-plugin-resolve-crossmodule-references": "^0.3.3",
    "typescript": "^4.7.3"
=======
    "@types/node": "18.14.1",
    "@typescript-eslint/eslint-plugin": "4.4.0",
    "@typescript-eslint/parser": "4.0.0",
    "eslint": "7.32.0",
    "eslint-config-standard-with-typescript": "21.0.1",
    "eslint-plugin-import": "2.22.1",
    "eslint-plugin-node": "11.1.0",
    "eslint-plugin-promise": "4.2.1",
    "madge": "5.0.1",
    "source-map-support": "0.5.21",
    "syncpack": "8.2.4",
    "typedoc": "0.23.25",
    "typescript": "4.7.3"
>>>>>>> 24ef1626
  },
  "dependencies": {
    "@metaliq/publication": "workspace:*",
    "@metaliq/web-page-app": "workspace:*",
    "metaliq": "workspace:*"
  },
  "license": "MIT",
  "repository": "https://github.com/metaliq/metaliq",
  "scripts": {
    "check-package-versions": "syncpack list-mismatches -pdP",
    "clean": "npm run clean-lib && npm run clean-buildinfo",
    "clean-buildinfo": "find . -name 'tsconfig.tsbuildinfo' -not -path '*/node_modules/*' -exec rm -f {} +",
    "clean-lib": "find . -name 'lib' -type d -not -path '*/node_modules/*' -prune -exec rm -rf {} +",
    "clean-node-modules": "find . -name 'node_modules' -type d -exec rm -rf {} +",
    "dev": "npm run clean && pnpm run -r pkg-prepare && tsc -b --watch",
    "prepare": "npm run clean && tsc -b",
    "publish-master": "pnpm publish -r --access public",
    "publish-beta": "pnpm publish -r --tag beta --access public",
    "reinstall": "npm run clean-node-modules && pnpm install -r --prefer-offline",
    "test": "mocha --experimental-specifier-resolution=node -r source-map-support/register ./lib/test/"
  }
}<|MERGE_RESOLUTION|>--- conflicted
+++ resolved
@@ -4,22 +4,6 @@
   "version": "1.0.0-beta.52",
   "author": "tstewart@klaudhaus.com",
   "devDependencies": {
-<<<<<<< HEAD
-    "@types/node": "^16.10.3",
-    "@typescript-eslint/eslint-plugin": "^4.4.0",
-    "@typescript-eslint/parser": "^4.0.0",
-    "eslint": "^7.10.0",
-    "eslint-config-standard-with-typescript": "^21.0.1",
-    "eslint-plugin-import": "^2.22.1",
-    "eslint-plugin-node": "^11.1.0",
-    "eslint-plugin-promise": "^4.2.1",
-    "madge": "^5.0.1",
-    "source-map-support": "^0.5.21",
-    "syncpack": "^8.2.4",
-    "typedoc": "^0.23.25",
-    "typedoc-plugin-resolve-crossmodule-references": "^0.3.3",
-    "typescript": "^4.7.3"
-=======
     "@types/node": "18.14.1",
     "@typescript-eslint/eslint-plugin": "4.4.0",
     "@typescript-eslint/parser": "4.0.0",
@@ -32,8 +16,8 @@
     "source-map-support": "0.5.21",
     "syncpack": "8.2.4",
     "typedoc": "0.23.25",
+    "typedoc-plugin-resolve-crossmodule-references": "0.3.3",
     "typescript": "4.7.3"
->>>>>>> 24ef1626
   },
   "dependencies": {
     "@metaliq/publication": "workspace:*",
